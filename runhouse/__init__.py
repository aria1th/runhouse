--- conflicted
+++ resolved
@@ -22,12 +22,7 @@
 from .rns.kvstores.kvstore import KVStore
 from .rns.login import login, logout
 from .rns.packages import git_package, GitPackage, package, Package
-<<<<<<< HEAD
 from .rns.secrets.secrets import Secrets
-from .rns.send import send, Send
-=======
-from .rns.secrets import Secrets
->>>>>>> 1c408a1e
 from .rns.tables.table import table, Table
 
 __version__ = "0.0.3"