--- conflicted
+++ resolved
@@ -34,11 +34,7 @@
 
 
 @app.command()
-<<<<<<< HEAD
-def notebook(cluster_name: str, up: Optional[bool] = typer.Option(False, help="Start the cluster")):
-=======
-def notebook(cluster: str, up: bool = typer.Option(False, help="Start the cluster")):
->>>>>>> 53cb51d9
+def notebook(cluster_name: str, up: bool = typer.Option(False, help="Start the cluster")):
     """Open a Jupyter notebook on a cluster.
     """
     c = cluster(name=cluster_name)
@@ -51,11 +47,7 @@
 
 
 @app.command()
-<<<<<<< HEAD
-def ssh(cluster_name: str, up: Optional[bool] = typer.Option(False, help="Start the cluster")):
-=======
-def ssh(cluster: str, up: bool = typer.Option(False, help="Start the cluster")):
->>>>>>> 53cb51d9
+def ssh(cluster_name: str, up: bool = typer.Option(False, help="Start the cluster")):
     """SSH into a cluster created elsewhere (so `ssh cluster` doesn't work out of the box) or not yet up. """
     c = cluster(name=cluster_name)
     if up:
