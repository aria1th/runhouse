import logging
import re
import sys
import time

import grpc

import ray.cloudpickle as pickle

import runhouse.servers.grpc.unary_pb2 as pb2

import runhouse.servers.grpc.unary_pb2_grpc as pb2_grpc

logger = logging.getLogger(__name__)


class OutputType:
    STDOUT = "stdout"
    STDERR = "stderr"
    RESULT = "result"


class UnaryClient(object):
    """
    Client for gRPC functionality
    # TODO rename ClusterClient
    """

    DEFAULT_PORT = 50052
    MAX_MESSAGE_LENGTH = 1 * 1024 * 1024 * 1024  # 1 GB
    TIMEOUT_SEC = 3

    def __init__(self, host, port=DEFAULT_PORT):
        self.host = host
        self.port = port
        self.channel = grpc.insecure_channel(
            f"{self.host}:{self.port}",
            options=[
                ("grpc.max_send_message_length", self.MAX_MESSAGE_LENGTH),
                ("grpc.max_receive_message_length", self.MAX_MESSAGE_LENGTH),
            ],
        )
        self._connectivity_state = None

        def on_state_change(state):
            self._connectivity_state = state

        self.channel.subscribe(on_state_change, False)

        # bind the client and the server
        self.stub = pb2_grpc.UnaryStub(self.channel)

        # NOTE: might be helpful for debugging purposes
        # os.environ['GRPC_TRACE'] = 'all'
        # os.environ['GRPC_VERBOSITY'] = 'DEBUG'

    def install_packages(self, to_install, env=None):
        message = pb2.Message(message=pickle.dumps((to_install, env)))
        server_res = self.stub.InstallPackages(message)
        [res, fn_exception, fn_traceback] = pickle.loads(server_res.message)
        if fn_exception is not None:
            logger.error(f"Error installing packages {to_install}: {fn_exception}")
            logger.error(f"Traceback: {fn_traceback}")
            raise fn_exception
        return res

    def add_secrets(self, secrets):
        message = pb2.Message(message=secrets)
        server_res = self.stub.AddSecrets(message)
        return pickle.loads(server_res.message)

    def cancel_runs(self, keys, force=False, all=False):
        message = pb2.Message(message=pickle.dumps((keys, force, all)))
        res = self.stub.CancelRun(message)
        return pickle.loads(res.message)

    def list_keys(self):
        res = self.stub.ListKeys(pb2.Message())
        return pickle.loads(res.message)

    def get_run_object(self, run_key, system, config_path):
        message = pb2.Message(message=pickle.dumps((run_key, system, config_path)))
        res = self.stub.GetRunObject(message)
        return pickle.loads(res.message)

    # TODO [DG]: maybe just merge cancel into this so we can get log streaming back as we cancel a job
    def get_object(self, key, stream_logs=False):
        """
        Get a value from the server
        """
        message = pb2.Message(message=pickle.dumps((key, stream_logs)))
        for resp in self.stub.GetObject(message):
            output_type = resp.output_type
            server_res = pickle.loads(resp.message)
            if output_type == OutputType.STDOUT:
                # Regex to match tqdm progress bars
                tqdm_regex = re.compile(r"(.+)%\|(.+)\|\s+(.+)/(.+)")
                for line in server_res:
                    if tqdm_regex.match(line):
                        # tqdm lines are always preceded by a \n, so we can use \x1b[1A to move the cursor up one line
                        # For some reason, doesn't work in PyCharm's console, but works in the terminal
                        print("\x1b[1A\r" + line, end="", flush=True)
                    else:
                        print(line, end="", flush=True)
            elif output_type == OutputType.STDERR:
                for line in server_res:
                    print(line, file=sys.stderr)
            else:
                [res, fn_exception, fn_traceback] = server_res
                if fn_exception is not None:
                    logger.error(
                        f"Error running or getting run_key {key}: {fn_exception}."
                    )
                    logger.error(f"Traceback: {fn_traceback}")
                    raise fn_exception
                return res

    def put_object(self, key, value):
        message = pb2.Message(message=pickle.dumps((key, value)))
        resp = self.stub.PutObject(message)
        server_res = pickle.loads(resp.message)
        [res, fn_exception, fn_traceback] = server_res
        if fn_exception is not None:
            logger.error(
                f"Error putting object with key {key} on cluster: {fn_exception}."
            )
            logger.error(f"Traceback: {fn_traceback}")
            raise fn_exception
        return res

    def clear_pins(self, pins=None):
        message = pb2.Message(message=pickle.dumps(pins or []))
        self.stub.ClearPins(message)

    def run_module(
        self,
        relative_path,
        module_name,
        fn_name,
        fn_type,
        resources,
<<<<<<< HEAD
        run_name,
=======
        conda_env,
>>>>>>> 25048cc7
        args,
        kwargs,
    ):
        """
        Client function to call the rpc for RunModule
        """
        # Measure the time it takes to send the message
        serialized_module = pickle.dumps(
            [
                relative_path,
                module_name,
                fn_name,
                fn_type,
                resources,
<<<<<<< HEAD
                run_name,
=======
                conda_env,
>>>>>>> 25048cc7
                args,
                kwargs,
            ]
        )
        start = time.time()
        message = pb2.Message(message=serialized_module)
        server_res = self.stub.RunModule(message)
        end = time.time()
        logging.info(f"Time to send message: {round(end - start, 2)} seconds")
        if server_res.result != b"":
            res = pickle.loads(server_res.result)
            return res
        if server_res.exception != b"":
            exception = pickle.loads(server_res.exception)
            logger.error(f"Error inside function {fn_type}: {exception}.")
            logger.error(f"Traceback: {server_res.traceback}")
            raise exception

    def is_connected(self):
        return self._connectivity_state in [
            grpc.ChannelConnectivity.READY,
            grpc.ChannelConnectivity.IDLE,
        ]

    def shutdown(self):
        if self.channel:
            self.channel.close()<|MERGE_RESOLUTION|>--- conflicted
+++ resolved
@@ -139,11 +139,8 @@
         fn_name,
         fn_type,
         resources,
-<<<<<<< HEAD
+        conda_env,
         run_name,
-=======
-        conda_env,
->>>>>>> 25048cc7
         args,
         kwargs,
     ):
@@ -158,11 +155,8 @@
                 fn_name,
                 fn_type,
                 resources,
-<<<<<<< HEAD
+                conda_env,
                 run_name,
-=======
-                conda_env,
->>>>>>> 25048cc7
                 args,
                 kwargs,
             ]
